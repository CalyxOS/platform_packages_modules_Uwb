// Copyright (C) 2022 The Android Open Source Project
//
// Licensed under the Apache License, Version 2.0 (the "License");
// you may not use this file except in compliance with the License.
// You may obtain a copy of the License at
//
//      http://www.apache.org/licenses/LICENSE-2.0
//
// Unless required by applicable law or agreed to in writing, software
// distributed under the License is distributed on an "AS IS" BASIS,
// WITHOUT WARRANTIES OR CONDITIONS OF ANY KIND, either express or implied.
// See the License for the specific language governing permissions and
// limitations under the License.

package {
    default_applicable_licenses: ["Android-Apache-2.0"],
}

aidl_interface {
    name: "androidx.core.uwb.backend.aidl_interface",
    owner: "Google",
    local_include_dir: "interface",
    srcs: [
        "interface/**/*.aidl",
    ],
    backend: {
        java: {
            enabled: true,
            min_sdk_version: "30",
        },
    },
    visibility: ["//visibility:public"],
}

java_library {
    name: "uwb_androidx_backend",
<<<<<<< HEAD
    sdk_version: "system_34",
    min_sdk_version: "32",
=======
    sdk_version: "system_UpsideDownCake",
    min_sdk_version: "30",
>>>>>>> 5b3951c2
    installable: false,
    srcs: [
        "src/**/*.java",
    ],
    libs: ["android-support-annotations"],
    static_libs: [
        "androidx.annotation_annotation",
        "androidx.concurrent_concurrent-futures",
        "androidx.core.uwb.backend.aidl_interface-V1-java",
        "com.uwb.support.fira",
        "com.uwb.support.multichip",
        "com.uwb.support.dltdoa",
        "guava",
    ],
    apex_available: [
        "com.android.tethering",
    ],
    visibility: [
        ":__subpackages__",
        "//packages/modules/Connectivity/remoteauth:__subpackages__",
    ],
}

android_app {
    name: "uwb_androidx_backend_app",
    sdk_version: "system_34",
    min_sdk_version: "32",
    certificate: "platform",
    manifest: "AndroidManifest.xml",
    libs: ["android-support-annotations"],
    static_libs: [
        "androidx.annotation_annotation",
        "androidx.concurrent_concurrent-futures",
        "androidx.core.uwb.backend.aidl_interface-V1-java",
        "com.uwb.support.fira",
        "guava",
        "uwb_androidx_backend",
    ],
}<|MERGE_RESOLUTION|>--- conflicted
+++ resolved
@@ -34,13 +34,8 @@
 
 java_library {
     name: "uwb_androidx_backend",
-<<<<<<< HEAD
-    sdk_version: "system_34",
-    min_sdk_version: "32",
-=======
     sdk_version: "system_UpsideDownCake",
     min_sdk_version: "30",
->>>>>>> 5b3951c2
     installable: false,
     srcs: [
         "src/**/*.java",
