--- conflicted
+++ resolved
@@ -134,34 +134,12 @@
             }
             if (mUwbManager.isUwbHwIdleTurnOffEnabled()) {
                 // If HW idle mode is turned on, vote for the UWB hardware for tests to pass.
-<<<<<<< HEAD
-                requestUwbHwEnabledAndWaitForCompletion(true);
+                requestUwbHwEnabledAndWaitForCompletion(true, mUwbManager, true);
             }
             mDefaultChipId = mUwbManager.getDefaultChipId();
         } finally {
             uiAutomation.dropShellPermissionIdentity();
         }
-    }
-
-    @After
-    public void teardown() throws Exception {
-        UiAutomation uiAutomation = getInstrumentation().getUiAutomation();
-        try {
-            // Needs UWB_PRIVILEGED permission which is held by shell.
-            uiAutomation.adoptShellPermissionIdentity();
-            if (mUwbManager.isUwbHwIdleTurnOffEnabled()) {
-                // If HW idle mode is turned on, reset vote for the UWB hardware.
-                requestUwbHwEnabledAndWaitForCompletion(false);
-=======
-                requestUwbHwEnabledAndWaitForCompletion(true, mUwbManager, true);
->>>>>>> 0cc06059
-            }
-            mDefaultChipId = mUwbManager.getDefaultChipId();
-        } finally {
-            uiAutomation.dropShellPermissionIdentity();
-        }
-<<<<<<< HEAD
-=======
     }
 
     @After
@@ -178,7 +156,6 @@
         } finally {
             uiAutomation.dropShellPermissionIdentity();
         }
->>>>>>> 0cc06059
     }
 
     // Should be invoked with shell permissions.
@@ -2016,23 +1993,6 @@
                         null));
     }
 
-<<<<<<< HEAD
-    // Should be invoked with shell permissions.
-    private void requestUwbHwEnabledAndWaitForCompletion(boolean enabled) throws Exception {
-        CountDownLatch countDownLatch = new CountDownLatch(1);
-        int adapterState = enabled ? STATE_ENABLED_INACTIVE : STATE_ENABLED_HW_IDLE;
-        AdapterStateCallback adapterStateCallback =
-                new AdapterStateCallback(countDownLatch, adapterState);
-        try {
-            mUwbManager.registerAdapterStateCallback(
-                    Executors.newSingleThreadExecutor(), adapterStateCallback);
-            mUwbManager.requestUwbHwEnabled(enabled);
-            assertThat(countDownLatch.await(2, TimeUnit.SECONDS)).isTrue();
-            assertThat(mUwbManager.isUwbHwEnabled()).isEqualTo(enabled);
-            assertThat(adapterStateCallback.state).isEqualTo(adapterState);
-        } finally {
-            mUwbManager.unregisterAdapterStateCallback(adapterStateCallback);
-=======
     private UwbManager createUwbManagerWithAttrTag(String attributionTag) {
         Context contextWithAttrTag = mContext.createContext(
                 new ContextParams.Builder()
@@ -2057,7 +2017,6 @@
             assertThat(adapterStateCallback.state).isEqualTo(adapterState);
         } finally {
             uwbManager.unregisterAdapterStateCallback(adapterStateCallback);
->>>>>>> 0cc06059
         }
     }
 
@@ -2070,14 +2029,6 @@
         try {
             // Needs UWB_PRIVILEGED permission which is held by shell.
             uiAutomation.adoptShellPermissionIdentity();
-<<<<<<< HEAD
-            assertThat(mUwbManager.isUwbHwEnabled()).isTrue();
-            assertThat(mUwbManager.getAdapterState()).isEqualTo(STATE_ENABLED_INACTIVE);
-            // Toggle the HW state on & off.
-            requestUwbHwEnabledAndWaitForCompletion(false);
-            requestUwbHwEnabledAndWaitForCompletion(true);
-        } finally {
-=======
             assertThat(mUwbManager.isUwbHwEnableRequested()).isEqualTo(true);
             assertThat(mUwbManager.getAdapterState()).isEqualTo(STATE_ENABLED_INACTIVE);
             // Toggle the HW state on & off.
@@ -2110,7 +2061,6 @@
         } finally {
             // Reset back to vote as expected by the setup.
             requestUwbHwEnabledAndWaitForCompletion(true, mUwbManager, true);
->>>>>>> 0cc06059
             uiAutomation.dropShellPermissionIdentity();
         }
     }
